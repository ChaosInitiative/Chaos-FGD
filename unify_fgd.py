"""Implements "unified" FGD files.

This allows sharing definitions among different engine versions.
"""
import sys
import argparse
from collections import Counter, defaultdict
from pathlib import Path
from lzma import LZMAFile
from typing import (
    Union, Optional,
    TypeVar,
    Callable,
    Dict, List, Tuple,
    Set, FrozenSet,
    MutableMapping,
)

from srctools.fgd import (
    FGD, validate_tags, match_tags,
    EntityDef, EntityTypes, IODef,
    KeyValues, ValueTypes,
    HelperExtAppliesTo,
    HelperWorldText,
    AutoVisgroup,
)
from srctools.filesys import RawFileSystem


# Chronological order of games.
# If 'since_hl2' etc is used in FGD, all future games also include it.
# If 'until_l4d' etc is used in FGD, only games before include it.

GAMES = [
    ('P2CE', 'Portal 2: Community Edition'),
    ('MOMENTUM', 'Momentum Mod'),
]  # type: List[Tuple[str, str]]

GAME_ORDER = [game for game, desc in GAMES]
GAME_NAME = dict(GAMES)

# Specific features that are backported to various games.

FEATURES: Dict[str, Set[str]] = {
<<<<<<< HEAD
    'P2CE': {'HL2_ENTITIES', 'USE_PORTALS', 'USE_PAUSE', 'USE_NAV_MESH', 'USE_AI', 'USE_NEXTBOT', 'USE_SAVE_RESTORE',
             'USE_SLOWTIME','INSTANCING', 'INST_IO', 'VSCRIPT', 'PROPCOMBINE'},
=======
    'P2CE': {'HL2_ENTITIES', 'USE_PORTALS', 'USE_PAUSE', 'USE_NAV_MESH', 'USE_NEXTBOT', 'USE_SAVE_RESTORE',
             'USE_SLOWTIME','INSTANCING', 'INST_IO', 'VSCRIPT', 'PROPCOMBINE', 'USE_TEAM', 'USE_MULTIPLAYER'},
>>>>>>> 390f00c2
    'MOMENTUM': {'USE_PORTALS', 'INSTANCING', 'INST_IO', 'PROPCOMBINE'},
}

ALL_FEATURES = {
    tag.upper() 
    for t in FEATURES.values() 
    for tag in t
}

# Specially handled tags.
TAGS_SPECIAL = {
  'ENGINE',  # Tagged on entries that specify machine-oriented types and defaults.
  'SRCTOOLS',  # Implemented by the srctools post-compiler.
  'PROPPER',  # Propper's added pseudo-entities.
  'BEE2',  # BEEmod's templates.
}

ALL_TAGS = set()  # type: Set[str]
ALL_TAGS.update(GAME_ORDER)
ALL_TAGS.update(ALL_FEATURES)
ALL_TAGS.update(TAGS_SPECIAL)
ALL_TAGS.update('SINCE_' + t.upper() for t in GAME_ORDER)
ALL_TAGS.update('UNTIL_' + t.upper() for t in GAME_ORDER)


# If the tag is present, run to backport newer FGD syntax to older engines.
POLYFILLS = []  # type: List[Tuple[str, Callable[[FGD], None]]]

PolyfillFuncT = TypeVar('PolyfillFuncT', bound=Callable[[FGD], None])

# This ends up being the C1 Reverse Line Feed in CP1252,
# which Hammer displays as nothing. We can suffix visgroups with this to
# have duplicates with the same name.
VISGROUP_SUFFIX = '\x8D'

# Special classname which has all the keyvalues and IO of CBaseEntity.
BASE_ENTITY = '_CBaseEntity_'


def _polyfill(*tags: str) -> Callable[[PolyfillFuncT], PolyfillFuncT]:
    """Register a polyfill with an optional tag."""
    def deco(func: PolyfillFuncT) -> PolyfillFuncT:
        """Registers the function."""
        for tag in tags:
            POLYFILLS.append((tag.upper(), func))
        if not tags:
            POLYFILLS.append(('', func))
        return func
    return deco

@_polyfill()
def _polyfill_ext_valuetypes(fgd: FGD) -> None:
    # Convert extension types to their real versions.
    decay = {
        ValueTypes.EXT_STR_TEXTURE: ValueTypes.STRING,
        ValueTypes.EXT_ANGLE_PITCH: ValueTypes.FLOAT,
        ValueTypes.EXT_ANGLES_LOCAL: ValueTypes.ANGLES,
        ValueTypes.EXT_VEC_DIRECTION: ValueTypes.VEC,
        ValueTypes.EXT_VEC_LOCAL: ValueTypes.VEC,
    }
    for ent in fgd.entities.values():
        for tag_map in ent.keyvalues.values():
            for kv in tag_map.values():
                kv.type = decay.get(kv.type, kv.type)


def format_all_tags() -> str:
    """Append a formatted description of all allowed tags to a message."""
    
    return (
        '- Games: {}\n'
        '- SINCE_<game>\n'
        '- UNTIL_<game>\n'
        '- Features: {}\n'
        '- Special: {}\n'
     ).format(
         ', '.join(GAME_ORDER),
         ', '.join(ALL_FEATURES),
        ', '.join(TAGS_SPECIAL),
     )


def expand_tags(tags: FrozenSet[str]) -> FrozenSet[str]:
    """Expand the given tags, producing the full list of tags these will search.

    This adds since_/until_ tags, and values in FEATURES.
    """
    exp_tags = set(tags)
    for tag in tags:
        try:
            exp_tags.update(FEATURES[tag.upper()])
        except KeyError: 
            pass
        try:
            pos = GAME_ORDER.index(tag.upper())
        except ValueError:
            pass
        else:
            exp_tags.update(
                'SINCE_' + tag 
                for tag in GAME_ORDER[:pos+1]
            )
            exp_tags.update(
                'UNTIL_' + tag 
                for tag in GAME_ORDER[pos+1:]
            )
    return frozenset(exp_tags)


def ent_path(ent: EntityDef) -> str:
    """Return the path in the database this entity should be found at."""
    # Very special entity, put in root.
    if ent.classname == 'worldspawn':
        return 'worldspawn.fgd'

    if ent.type is EntityTypes.BASE:
        folder = 'bases'
    else:
        if ent.type is EntityTypes.BRUSH:
            folder = 'brush'
        else:
            folder = 'point'

        if '_' in ent.classname:
            folder += '/' + ent.classname.split('_', 1)[0]

    return '{}/{}.fgd'.format(folder, ent.classname)


def load_database(dbase: Path, extra_loc: Path=None, fgd_vis: bool=False) -> Tuple[FGD, EntityDef]:
    """Load the entire database from disk. This returns the FGD, plus the CBaseEntity definition."""
    print(f'Loading database {dbase}:')
    fgd = FGD()

    fgd.map_size_min = -16384
    fgd.map_size_max = 16384

    # Classname -> filename
    ent_source: Dict[str, str] = {}

    with RawFileSystem(str(dbase)) as fsys:
        for file in dbase.rglob("*.fgd"):
            # Use a temp FGD class, to allow us to verify no overwrites.
            file_fgd = FGD()
            rel_loc = str(file.relative_to(dbase))
            file_fgd.parse_file(
                fsys,
                fsys[rel_loc],
                eval_bases=False,
                encoding='utf8',
            )
            for clsname, ent in file_fgd.entities.items():
                if clsname in fgd.entities:
                    raise ValueError(
                        f'Duplicate "{clsname}" class '
                        f'in {rel_loc} and {ent_source[clsname]}!'
                    )
                fgd.entities[clsname] = ent
                ent_source[clsname] = rel_loc

            if fgd_vis:
                for parent, visgroup in file_fgd.auto_visgroups.items():
                    try:
                        existing_group = fgd.auto_visgroups[parent]
                    except KeyError:
                        fgd.auto_visgroups[parent] = visgroup
                    else:  # Need to merge
                        existing_group.ents.update(visgroup.ents)

            fgd.mat_exclusions.update(file_fgd.mat_exclusions)
            for tags, mat_list in file_fgd.tagged_mat_exclusions.items():
                fgd.tagged_mat_exclusions[tags] |= mat_list

            print('.', end='', flush=True)

    load_visgroup_conf(fgd, dbase)

    if extra_loc is not None:
        print('\nLoading extra file:')
        if extra_loc.is_file():
            # One file.
            with RawFileSystem(str(extra_loc.parent)) as fsys:
                fgd.parse_file(
                    fsys,
                    fsys[extra_loc.name],
                    eval_bases=False,
                )
        else:
            print('\nLoading extra files:')
            with RawFileSystem(str(extra_loc)) as fsys:
                for file in extra_loc.rglob("*.fgd"):
                    fgd.parse_file(
                        fsys,
                        fsys[str(file.relative_to(extra_loc))],
                        eval_bases=False,
                    )
                    print('.', end='', flush=True)
    print()

    fgd.apply_bases()
    print('\nDone!')

    print('Entities without visgroups:')
    vis_ents = {
        name.casefold()
        for group in fgd.auto_visgroups.values()
        for name in group.ents
    }
    vis_count = ent_count = 0
    for ent in fgd:
        # Base ents, worldspawn, or engine-only ents don't need visgroups.
        if ent.type is EntityTypes.BASE or ent.classname == 'worldspawn':
            continue
        applies_to = get_appliesto(ent)
        if '+ENGINE' in applies_to or 'ENGINE' in applies_to:
            continue
        ent_count += 1
        if ent.classname.casefold() not in vis_ents:
            print(ent.classname, end=', ')
        else:
            vis_count += 1
    print(f'\nVisgroup count: {vis_count}/{ent_count} ({vis_count*100/ent_count:.2f}%) done!')

    try:
        base_entity_def = fgd.entities.pop(BASE_ENTITY.casefold())
        base_entity_def.type = EntityTypes.BASE
    except KeyError:
        base_entity_def = EntityDef(EntityTypes.BASE)
    return fgd, base_entity_def


def load_visgroup_conf(fgd: FGD, dbase: Path) -> None:
    """Parse through the visgroup.cfg file, adding these visgroups."""
    cur_path: List[str] = []
    # Visgroups don't allow duplicating names. Work around that by adding an
    # invisible suffix.
    group_count: Dict[str, int] = Counter()
    try:
        f = (dbase / 'visgroups.cfg').open()
    except FileNotFoundError:
        return
    with f:
        for line in f:
            indent = len(line) - len(line.lstrip('\t'))
            line = line.strip()
            if not line or line.startswith(('#', '//')):
                continue
            cur_path = cur_path[:indent]  # Dedent
            if line.startswith('-') or '(' in line or ')' in line:  # Visgroup.
                single_ent: Optional[str]
                try:
                    vis_name, single_ent = line.lstrip('*-').split('(', 1)
                except ValueError:
                    vis_name = line[1:].strip()
                    single_ent = None
                else:
                    vis_name = vis_name.strip()
                    single_ent = single_ent.strip(' \t`)')

                dupe_count = group_count[vis_name.casefold()]
                if dupe_count:
                    vis_name = vis_name + (VISGROUP_SUFFIX * dupe_count)
                group_count[vis_name.casefold()] = dupe_count + 1

                cur_path.append(vis_name)
                try:
                    visgroup = fgd.auto_visgroups[vis_name.casefold()]
                except KeyError:
                    if indent == 0:  # Don't add Auto itself.
                        continue
                    visgroup = fgd.auto_visgroups[vis_name.casefold()] = AutoVisgroup(vis_name, cur_path[-2])
                if single_ent is not None:
                    visgroup.ents.add(single_ent.casefold())

            elif line.startswith('*'):  # Entity.
                ent_name = line[1:].strip('\t `')
                for vis_parent, vis_name in zip(cur_path, cur_path[1:]):
                    visgroup = fgd.auto_visgroups[vis_name.casefold()]
                    visgroup.ents.add(ent_name)


def get_appliesto(ent: EntityDef) -> List[str]:
    """Ensure exactly one AppliesTo() helper is present, and return the args.

    If no helper exists, one will be prepended. Otherwise only the first
    will remain, with the arguments merged together. The same list is
    returned, so it can be viewed or edited.
    """
    pos = None
    applies_to: Set[str] = set()
    for i, helper in enumerate(ent.helpers):
        if isinstance(helper, HelperExtAppliesTo):
            if pos is None:
                pos = i
            applies_to.update(helper.tags)

    if pos is None:
        pos = 0
    arg_list = list(map(str.upper, applies_to))
    arg_list.sort()
    ent.helpers[:] = [
        helper for helper in ent.helpers
        if not isinstance(helper, HelperExtAppliesTo)
    ]
    ent.helpers.insert(pos, HelperExtAppliesTo(arg_list))
    return arg_list


def add_tag(tags: FrozenSet[str], new_tag: str) -> FrozenSet[str]:
    """Modify these tags such that they allow the new tag."""
    is_inverted = new_tag.startswith(('!', '-'))

    # Already allowed/disallowed.
    if match_tags(expand_tags(frozenset({new_tag})), tags) != is_inverted:
        return tags

    tag_set = set(tags)
    if is_inverted:
        tag_set.discard(new_tag[1:])
        tag_set.add(new_tag)
    else:
        tag_set.discard('!' + new_tag.upper())
        tag_set.discard('-' + new_tag.upper())
        if ('+' + new_tag.upper()) not in tag_set:
            tag_set.add(new_tag.upper())

    return frozenset(tag_set)


def action_count(dbase: Path, extra_db: Optional[Path], plot: bool=False) -> None:
    """Output a count of all entities in the database per game."""
    fgd, base_entity_def = load_database(dbase, extra_db)

    count_base: Dict[str, int] = Counter()
    count_point: Dict[str, int] = Counter()
    count_brush: Dict[str, int] = Counter()

    all_tags = set()

    for ent in fgd:
        for tag in get_appliesto(ent):
            all_tags.add(tag.lstrip('+-!').upper())

    games = set(GAME_ORDER).intersection(all_tags)

    print('Done.\nGames: ' + ', '.join(sorted(games)))

    expanded: Dict[str, FrozenSet[str]] = {
        game: expand_tags(frozenset({game}))
        for game in GAME_ORDER
    }
    expanded['ALL'] = frozenset()

    game_classes: MutableMapping[Tuple[str, str], Set[str]] = defaultdict(set)
    base_uses: MutableMapping[str, Set[str]] = defaultdict(set)
    all_ents: MutableMapping[str, Set[str]] = defaultdict(set)

    for ent in fgd:
        if ent.type is EntityTypes.BASE:
            counter = count_base
            typ = 'Base'
            # Ensure it's present, so we detect 0-use bases.
            base_uses[ent.classname]  # noqa
        elif ent.type is EntityTypes.BRUSH:
            counter = count_brush
            typ = 'Brush'
        else:
            counter = count_point
            typ = 'Point'
        appliesto = get_appliesto(ent)

        has_ent = set()

        for base in ent.bases:
            base_uses[base.classname].add(ent.classname)

        for game, tags in expanded.items():
            if match_tags(tags, appliesto):
                counter[game] += 1
                game_classes[game, typ].add(ent.classname)
                has_ent.add(game)
            # Allow explicitly saying certain ents aren't in the actual game
            # with the "engine" tag, or only adding them to this + the binary dump.
            if ent.type is not EntityTypes.BASE and match_tags(tags | {'ENGINE'}, appliesto):
                all_ents[game].add(ent.classname.casefold())

        has_ent.discard('ALL')

        if has_ent == games:
            # Applies to all, strip.
            game_classes['ALL', typ].add(ent.classname)
            counter['ALL'] += 1
            if appliesto:
                print('ALL game: ', ent.classname)
            for game in games:
                counter[game] -= 1
                game_classes[game, typ].discard(ent.classname)

    all_games: Set[str] = {*count_base, *count_point, *count_brush}

    game_order = ['ALL'] + sorted(all_games - {'ALL'}, key=GAME_ORDER.index)

    row_temp = '{:<5} | {:^6} | {:^6} | {:^6}'
    header = row_temp.format('Game', 'Base', 'Point', 'Brush')

    print(header)
    print('-' * len(header))

    for game in game_order:
        print(row_temp.format(
            game,
            count_base[game],
            count_point[game],
            count_brush[game],
        ))

    # If matplotlib is installed, render this as a nice graph.
    if plot:
        try:
            import matplotlib.pyplot as plt
        except ImportError:
            plt = None
        else:
            disp_games = game_order[::-1]
            point_count_list = [count_point[game] for game in disp_games]
            solid_count_list = [count_brush[game] for game in disp_games]
            plt.figure(0)
            plt.barh(disp_games, point_count_list)
            plt.barh(disp_games, solid_count_list)
            plt.legend(["Point", "Brush"])
            plt.xticks(range(0, 500, 50))
            plt.show()

    print('\n\nBases:')
    for base, count in sorted(base_uses.items(), key=lambda x: (len(x[1]), x[0])):
        ent = fgd[base]
        if ent.type is EntityTypes.BASE and (
            ent.keyvalues or ent.outputs or ent.inputs
        ):
            print(base, len(count), count if len(count) == 1 else '...')

    print('\n\nEntity Dumps:')
    for dump_path in Path('db', 'factories').glob('*.txt'):
        with dump_path.open() as f:
            dump_classes = {
                cls.casefold().strip()
                for cls in f
                if not cls.isspace()
            }
        game = dump_path.stem.upper()
        try:
            defined_classes = all_ents[game]
        except KeyError:
            print(f'No dump for tag "{game}"!')
            continue

        extra = defined_classes - dump_classes
        missing = dump_classes - defined_classes
        if extra:
            print(f'{game} - Extraneous definitions: ')
            print(', '.join(sorted(extra)))
        if missing:
            print(f'{game} - Missing definitions: ')
            print(', '.join(sorted(missing)))

    print('\n\nMissing Class Resources:')
    from srctools.packlist import CLASS_RESOURCES

    missing_count = 0
    for clsname in sorted(fgd.entities):
        ent = fgd.entities[clsname]
        if ent.type is EntityTypes.BASE:
            continue

        applies_to = get_appliesto(ent)
        if '-ENGINE' in applies_to or '!ENGINE' in applies_to:
            continue

        if clsname not in CLASS_RESOURCES:
            print(clsname, end=', ')
            missing_count += 1
    print('\nMissing:', missing_count)

    print('Extra ents: ')
    for clsname in CLASS_RESOURCES:
        if clsname not in fgd.entities:
            print(clsname, end=', ')
    print('\n')


def action_import(
    dbase: Path,
    engine_tag: str,
    fgd_paths: List[Path],
) -> None:
    """Import an FGD file, adding differences to the unified files."""
    new_fgd = FGD()
    print('Using tag "{}"'.format(engine_tag))

    expanded = expand_tags(frozenset({engine_tag}))

    print('Reading {} FGDs:'.format(len(fgd_paths)))
    for path in fgd_paths:
        print(path)
        with RawFileSystem(str(path.parent)) as fsys:
            new_fgd.parse_file(fsys, fsys[path.name], eval_bases=False)

    print('\nImporting {} entiti{}...'.format(
        len(new_fgd),
        "y" if len(new_fgd) == 1 else "ies",
    ))
    for new_ent in new_fgd:
        path = dbase / ent_path(new_ent)
        path.parent.mkdir(parents=True, exist_ok=True)

        if path.exists():
            old_fgd = FGD()
            with RawFileSystem(str(path.parent)) as fsys:
                old_fgd.parse_file(fsys, fsys[path.name], eval_bases=False)
            try:
                ent = old_fgd[new_ent.classname]
            except KeyError:
                raise ValueError("Classname not present in FGD!")
            # Now merge the two.

            if new_ent.desc not in ent.desc:
                # Temporary, append it.
                ent.desc += '|||' + new_ent.desc

            # Merge helpers. We just combine overall...
            for new_base in new_ent.bases:
                if new_base not in ent.bases:
                    ent.bases.append(new_base)

            for helper in new_ent.helpers:
                # Sorta ew, quadratic search. But helper sizes shouldn't
                # get too big.
                if helper not in ent.helpers:
                    ent.helpers.append(helper)

            for cat in ('keyvalues', 'inputs', 'outputs'):
                cur_map = getattr(ent, cat)  # type: Dict[str, Dict[FrozenSet[str], Union[KeyValues, IODef]]]
                new_map = getattr(new_ent, cat)
                new_names = set()
                for name, tag_map in new_map.items():
                    new_names.add(name)
                    try:
                        orig_tag_map = cur_map[name]
                    except KeyError:
                        # Not present in the old file.
                        cur_map[name] = {
                            add_tag(tag, engine_tag): value
                            for tag, value in tag_map.items()
                        }
                        continue
                    # Otherwise merge, if unequal add the new ones.
                    # TODO: Handle tags in "new" files.
                    for tag, new_value in tag_map.items():
                        for old_tag, old_value in orig_tag_map.items():
                            if old_value == new_value:
                                if tag:
                                    # Already present, modify this tag.
                                    del orig_tag_map[old_tag]
                                    orig_tag_map[add_tag(old_tag, engine_tag)] = new_value
                                # else: Blank tag, keep blank.
                                break
                        else:
                            # Otherwise, we need to add this.
                            orig_tag_map[add_tag(tag, engine_tag)] = new_value

                # Make sure removed items don't apply to the new tag.
                for name, tag_map in cur_map.items():
                    if name not in new_names:
                        cur_map[name] = {
                            add_tag(tag, '!' + engine_tag): value
                            for tag, value in tag_map.items()
                        }

        else:
            # No existing one, just set appliesto.
            ent = new_ent

        applies_to = get_appliesto(ent)
        if not match_tags(expanded, applies_to):
            applies_to.append(engine_tag)
        ent.helpers[:] = [
            helper for helper in ent.helpers
            if not isinstance(helper, HelperExtAppliesTo)
        ]

        with open(path, 'w') as f:
            ent.export(f)

        print('.', end='', flush=True)
    print()


def action_export(
    dbase: Path,
    extra_db: Optional[Path],
    tags: FrozenSet[str],
    output_path: Path,
    as_binary: bool,
    engine_mode: bool,
) -> None:
    """Create an FGD file using the given tags."""
    
    if engine_mode:
        tags = frozenset({'ENGINE'})
    else:
        tags = expand_tags(tags)

    print('Tags expanded to: {}'.format(', '.join(tags)))

    fgd, base_entity_def = load_database(dbase, extra_db)

    if engine_mode:
        # In engine mode, we don't care about specific games.
        print('Collapsing bases...')
        fgd.collapse_bases()

        # Cache these constant sets.
        tags_empty = frozenset('')
        tags_not_engine = frozenset({'-ENGINE', '!ENGINE'})

        print('Merging tags...')
        for ent in fgd:
            # If it's set as not in engine, skip.
            if not tags_not_engine.isdisjoint(get_appliesto(ent)):
                continue
            # Strip applies-to helper and ordering helper.
            ent.helpers[:] = [
                helper for helper in ent.helpers
                if not helper.IS_EXTENSION
            ]
            # Force everything to inherit from CBaseEntity, since
            # we're then removing any KVs that are present on that.
            if ent.classname != BASE_ENTITY:
                ent.bases = [base_entity_def]

            value: Union[IODef, KeyValues]
            category: Dict[str, Dict[FrozenSet[str], Union[IODef, KeyValues]]]
            base_cat: Dict[str, Dict[FrozenSet[str], Union[IODef, KeyValues]]]
            for attr_name in ['inputs', 'outputs', 'keyvalues']:
                category = getattr(ent, attr_name)
                base_cat = getattr(base_entity_def, attr_name)
                # For each category, check for what value we want to keep.
                # If only one, we keep that.
                # If there's an "ENGINE" tag, that's specifically for us.
                # Otherwise, warn if there's a type conflict.
                # If the final value is choices, warn too (not really a type).
                for key, orig_tag_map in list(category.items()):
                    # Remake the map, excluding non-engine tags.
                    # If any are explicitly matching us, just use that
                    # directly.
                    tag_map = {}
                    for tags, value in orig_tag_map.items():
                        if 'ENGINE' in tags or '+ENGINE' in tags:
                            if value.type is ValueTypes.CHOICES:
                                raise ValueError(
                                    '{}.{}: Engine tags cannot be '
                                    'CHOICES!'.format(ent.classname, key)
                                )
                            # Use just this.
                            tag_map = {'': value}
                            break
                        elif '-ENGINE' not in tags and '!ENGINE' not in tags:
                            tag_map[tags] = value

                    if not tag_map:
                        # All were set as non-engine, so it's not present.
                        del category[key]
                        continue
                    elif len(tag_map) == 1:
                        # Only one type, that's the one for the engine.
                        [value] = tag_map.values()
                    else:
                        # More than one tag.
                        # IODef and KeyValues have a type attr.
                        types = {val.type for val in tag_map.values()}
                        if len(types) > 1:
                            print('{}.{} has multiple types! ({})'.format(
                                ent.classname,
                                key,
                                ', '.join([typ.value for typ in types])
                            ))
                        # Pick the one with shortest tags arbitrarily.
                        _, value = min(
                            tag_map.items(),
                            key=lambda t: len(t[0]),
                        )

                    # If it's CHOICES, we can't know what type it is.
                    # Guess either int or string, if we can convert.
                    if value.type is ValueTypes.CHOICES:
                        print(
                            '{}.{} uses CHOICES type, '
                            'provide ENGINE '
                            'tag!'.format(ent.classname, key)
                        )
                        if isinstance(value, KeyValues):
                            assert value.val_list is not None
                            try:
                                for choice_val, name, tag in value.val_list:
                                    int(choice_val)
                            except ValueError:
                                # Not all are ints, it's a string.
                                value.type = ValueTypes.STRING
                            else:
                                value.type = ValueTypes.INT
                            value.val_list = None

                    # Check if this is a shared property among all ents,
                    # and if so skip exporting.
                    if ent.classname != BASE_ENTITY:
                        base_value: Union[KeyValues, IODef]
                        try:
                            [base_value] = base_cat[key].values()
                        except KeyError:
                            pass
                        except ValueError:
                            raise ValueError(
                                f'Base Entity {attr_name[:-1]} "{key}" '
                                f'has multiple tags: {list(base_cat[key].keys())}'
                            )
                        else:
                            if base_value.type is ValueTypes.CHOICES:
                                print(
                                    f'Base Entity {attr_name[:-1]} '
                                    f'"{key}"  is a choices type!'
                                )
                            elif base_value.type is value.type:
                                del category[key]
                                continue
                            elif attr_name == 'keyvalues' and key == 'model':
                                # This can be sprite or model.
                                pass
                            elif base_value.type is ValueTypes.FLOAT and value.type is ValueTypes.INT:
                                # Just constraining it down to a whole number.
                                pass
                            else:
                                print(f'{ent.classname}.{key}: {value.type} != base {base_value.type}')

                    # Blank this, it's not that useful.
                    value.desc = ''
                    category[key] = {tags_empty: value}

        # Add in the base entity definition, and clear it out.
        fgd.entities[BASE_ENTITY.casefold()] = base_entity_def
        base_entity_def.desc = ''
        base_entity_def.helpers = []
        # Strip out all the tags.
        for cat in [base_entity_def.inputs, base_entity_def.outputs, base_entity_def.keyvalues]:
            for key, tag_map in cat.items():
                [value] = tag_map.values()
                cat[key] = {tags_empty: value}
                if value.type is ValueTypes.CHOICES:
                    raise ValueError('Choices key in CBaseEntity!')
    else:
        print('Culling incompatible entities...')

        ents = list(fgd.entities.values())
        fgd.entities.clear()

        for ent in ents:
            applies_to = get_appliesto(ent)
            if match_tags(tags, applies_to):
                fgd.entities[ent.classname] = ent
                ent.strip_tags(tags)

            # Remove bases that don't apply.
            for base in ent.bases[:]:
                if not match_tags(tags, get_appliesto(base)):
                    ent.bases.remove(base)

    if not engine_mode:
        for poly_tag, polyfill in POLYFILLS:
            if not poly_tag or poly_tag in tags:
                polyfill(fgd)

    print('Applying helpers to child entities and optimising...')
    for ent in fgd.entities.values():
        # Merge them together.
        helpers = []
        for base in ent.bases:
            helpers.extend(base.helpers)
        helpers.extend(ent.helpers)

        # Then optimise this list.
        ent.helpers.clear()
        for helper in helpers:
            if helper in ent.helpers:  # No duplicates
                continue
            # Strip applies-to helper.
            if isinstance(helper, HelperExtAppliesTo):
                continue

            # For each, check if it makes earlier ones obsolete.
            overrides = helper.overrides()
            if overrides:
                ent.helpers[:] = [
                    helper for helper in ent.helpers
                    if helper.TYPE not in overrides
                ]

            # But it itself should be added to the end regardless.
            ent.helpers.append(helper)

    print('Culling unused bases...')
    used_bases = set()  # type: Set[EntityDef]
    # We only want to keep bases that provide keyvalues or additional bases.
    # We've merged the helpers in.
    for ent in fgd.entities.values():
        if ent.type is not EntityTypes.BASE:
            for base in ent.iter_bases():
                if base.type is EntityTypes.BASE and (
                    base.keyvalues or base.inputs or base.outputs or base.bases
                ):
                    used_bases.add(base)

    for classname, ent in list(fgd.entities.items()):
        if ent.type is EntityTypes.BASE:
            if ent not in used_bases:
                del fgd.entities[classname]
                continue
            else:
                # Helpers aren't inherited, so this isn't useful anymore.
                ent.helpers.clear()
        # Cull all base classes we don't use.
        # Ents that inherit from each other always need to exist.
        ent.bases = [
            base
            for base in ent.bases
            if base.type is not EntityTypes.BASE or base in used_bases
        ]

    print('Merging in material exclusions...')
    for mat_tags, materials in fgd.tagged_mat_exclusions.items():
        if match_tags(tags, mat_tags):
            fgd.mat_exclusions |= materials
    fgd.tagged_mat_exclusions.clear()

    print('Culling visgroups...')
    # Cull visgroups that no longer exist for us.
    valid_ents = {
        ent.classname.casefold()
        for ent in fgd.entities.values()
        if ent.type is not EntityTypes.BASE
    }
    for key, visgroup in list(fgd.auto_visgroups.items()):
        visgroup.ents.intersection_update(valid_ents)
        if not visgroup.ents:
            del fgd.auto_visgroups[key]

    print('Exporting...')

    if as_binary:
        with open(output_path, 'wb') as bin_f, LZMAFile(bin_f, 'w') as comp:
            fgd.serialise(comp)
    else:
        with open(output_path, 'w', encoding='iso-8859-1') as txt_f:
            fgd.export(txt_f)
            # BEE2 compatibility, don't make it run.
            if 'P2' in tags:
                txt_f.write('\n// BEE 2 EDIT FLAG = 0 \n')


def action_visgroup(
    dbase: Path,
    extra_loc: Path,
    dest: Path,
) -> None:
    """Dump all auto-visgroups into the specified file, using a custom format."""
    fgd, base_entity_def = load_database(dbase, extra_loc, fgd_vis=True)

    # TODO: This shouldn't be copied from fgd.export(), need to make the
    #  parenting invariant guaranteed by the classes.
    vis_by_parent = defaultdict(set)  # type: Dict[str, Set[AutoVisgroup]]

    for visgroup in list(fgd.auto_visgroups.values()):
        if not visgroup.parent:
            visgroup.parent = 'Auto'
        elif visgroup.parent.casefold() not in fgd.auto_visgroups:
            # This is an "orphan" visgroup, not linked back to Auto.
            # Connect it back there, by generating the parent.
            parent_group = fgd.auto_visgroups[visgroup.parent.casefold()] = AutoVisgroup(visgroup.parent, 'Auto')
            parent_group.ents.update(visgroup.ents)
        vis_by_parent[visgroup.parent.casefold()].add(visgroup)

    def write_vis(group: AutoVisgroup, indent: str) -> None:
        """Write a visgroup and its children."""
        children = sorted(vis_by_parent[group.name.casefold()], key=lambda g: g.name)
        # Special case for singleton visgroups - no children, only 1 ent.
        if not children and len(group.ents) == 1:
            [single_ent] = group.ents
            f.write('{}- {} (`{}`)\n'.format(indent, group.name, single_ent))
            return

        # First, write the child visgroups.
        child_indent = indent + '\t'
        f.write('{}- {}\n'.format(indent, group.name))
        for child_group in children:
            write_vis(child_group, child_indent)
        # Then the actual children.
        for child in sorted(group.ents):
            # Visgroups are also in the list.
            if child in fgd.auto_visgroups:
                continue
            # For ents in subfolders, each parent group also lists
            # them. So we want to add it to the group who's children
            # do not contain the ent.
            if all(child not in group.ents for group in children):
                f.write('{}* `{}`\n'.format(child_indent, child))

    print('Writing...')
    with dest.open('w') as f:
        write_vis(AutoVisgroup('Auto', ''), '')


def main(args: List[str]=None):
    """Entry point."""
    parser = argparse.ArgumentParser(
        description="Manage a set of unified FGDs, sharing configs "
                    "between engine versions.",

    )
    script_dir = Path(sys.argv[0]).parent
    parser.add_argument(
        "-d", "--database",
        default=str(script_dir / "fgd/"),
        help="The folder to write the FGD files to or from."
    )
    parser.add_argument(
        "--extra",
        dest="extra_db",
        default=None,
        help="If specified, an additional folder to read FGD files from. "
             "These override the normal database.",
    )
    subparsers = parser.add_subparsers(dest="mode")

    parser_count = subparsers.add_parser(
        "count",
        help=action_count.__doc__,
        aliases=["c"],
    )
    parser_count.add_argument(
        "--plot",
        action="store_true",
        help="Use matplotlib to produce a graph of how many entities are "
             "present in each engine branch.",
    )

    parser_exp = subparsers.add_parser(
        "export",
        help=action_export.__doc__,
        aliases=["exp", "i"],
    )

    parser_exp.add_argument(
        "-o", "--output",
        default="output.fgd",
        help="Destination FGD filename."
    )
    parser_exp.add_argument(
        "-e", "--engine",
        action="store_true",
        help="If set, produce FGD for parsing by script. "
             "This includes all keyvalues regardless of tags, "
             "to allow parsing VMF/BSP files. Overrides tags if "
             " provided.",
    )
    parser_exp.add_argument(
        "-b", "--binary",
        action="store_true",
        help="If set, produce a binary format used by Srctools.",
    )
    parser_exp.add_argument(
        "tags",
        nargs="*",
        help="Tags to include in the output.",
        default=None,
    )

    parser_imp = subparsers.add_parser(
        "import",
        help=action_import.__doc__,
        aliases=["imp", "i"],
    )
    parser_imp.add_argument(
        "engine",
        type=str.upper,
        choices=GAME_ORDER,
        help="Engine to mark this FGD set as supported by.",
    )
    parser_imp.add_argument(
        "fgd",
        nargs="+",
        type=Path,
        help="The FGD files to import. "
    )

    parser_vis = subparsers.add_parser(
        "visgroup",
        help=action_visgroup.__doc__,
        aliases=["vis", "v"],
    )

    parser_vis.add_argument(
        "-o", "--output",
        default="visgroups.md",
        type=Path,
        help="Visgroup dump filename.",
    )

    result = parser.parse_args(args)

    if result.mode is None:
        parser.print_help()
        return

    dbase = Path(result.database).resolve()
    dbase.mkdir(parents=True, exist_ok=True)

    if result.extra_db is not None:
        extra_db = Path(result.extra_db).resolve()  # type: Optional[Path]
    else:
        extra_db = None

    if result.mode in ("import", "imp", "i"):
        action_import(
            dbase,
            result.engine,
            result.fgd,
        )
    elif result.mode in ("export", "exp", "e"):
        # Engine means tags are ignored.
        # Non-engine means tags must be specified!
        if result.engine:
            if result.tags:
                print("Tags ignored in --engine mode...", file=sys.stderr)
            result.tags = ['ENGINE']
        elif not result.tags:
            parser.error("At least one tag must be specified!")
            
        tags = validate_tags(result.tags)
        
        for tag in tags:
            if tag not in ALL_TAGS:
                parser.error(
                    'Invalid tag "{}"! Allowed tags: \n'.format(tag) +
                    format_all_tags()
                )
        action_export(
            dbase,
            extra_db,
            tags,
            result.output,
            result.binary,
            result.engine,
        )
    elif result.mode in ("c", "count"):
        action_count(dbase, extra_db)
    elif result.mode in ("visgroup", "v", "vis"):
        action_visgroup(dbase, extra_db, result.output)
    else:
        raise AssertionError("Unknown mode! (" + result.mode + ")")


if __name__ == '__main__':
    main(sys.argv[1:])

    #for game in GAME_ORDER:
    #    print('\n'+ game + ':')
    #    main(['export', '-o', 'fgd_out/' + game + '.fgd', game])<|MERGE_RESOLUTION|>--- conflicted
+++ resolved
@@ -42,13 +42,8 @@
 # Specific features that are backported to various games.
 
 FEATURES: Dict[str, Set[str]] = {
-<<<<<<< HEAD
     'P2CE': {'HL2_ENTITIES', 'USE_PORTALS', 'USE_PAUSE', 'USE_NAV_MESH', 'USE_AI', 'USE_NEXTBOT', 'USE_SAVE_RESTORE',
-             'USE_SLOWTIME','INSTANCING', 'INST_IO', 'VSCRIPT', 'PROPCOMBINE'},
-=======
-    'P2CE': {'HL2_ENTITIES', 'USE_PORTALS', 'USE_PAUSE', 'USE_NAV_MESH', 'USE_NEXTBOT', 'USE_SAVE_RESTORE',
              'USE_SLOWTIME','INSTANCING', 'INST_IO', 'VSCRIPT', 'PROPCOMBINE', 'USE_TEAM', 'USE_MULTIPLAYER'},
->>>>>>> 390f00c2
     'MOMENTUM': {'USE_PORTALS', 'INSTANCING', 'INST_IO', 'PROPCOMBINE'},
 }
 
